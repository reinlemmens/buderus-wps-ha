"""
Buderus WPS Heat Pump CAN Bus Communication Library.

This library provides communication with Buderus WPS heat pumps via CAN bus
using USBtin adapters. It implements the SLCAN (Lawicel) protocol for serial
communication and provides type-safe message handling with comprehensive
error reporting.

Core Components:
    - CANMessage: Immutable CAN message representation
    - USBtinAdapter: Serial connection and message transmission
    - ValueEncoder: Temperature and integer encoding utilities

Example:
    >>> from buderus_wps import USBtinAdapter, CANMessage
    >>> with USBtinAdapter('/dev/ttyACM0') as adapter:
    ...     msg = CANMessage(arbitration_id=0x31D011E9, data=b'\\x01', is_extended_id=True)
    ...     response = adapter.send_frame(msg)

Constitution Compliance:
    - Library-first architecture (Principle I)
    - SLCAN protocol fidelity (Principle II)
    - Input validation and error handling (Principle III)
    - 100% test coverage (Principle IV)
    - Protocol documentation (Principle V)
"""

__version__ = "0.1.0"
__author__ = "Buderus WPS HA Project"
__license__ = "MIT"

from .can_adapter import USBtinAdapter
from .can_message import (
    CANMessage,
    CAN_PREFIX_COUNTER,
    CAN_PREFIX_DATA,
    CAN_PREFIX_STATUS,
    ELEMENT_CONFIG,
    ELEMENT_COUNTER,
    ELEMENT_E21,
    ELEMENT_E22,
    ELEMENT_E31,
    ELEMENT_E32,
)
from .exceptions import (
    AlarmNotClearableError,
    BuderusCANException,
    CircuitNotAvailableError,
    ConnectionError,
    DeviceCommunicationError,
    DeviceDisconnectedError,
    DeviceInitializationError,
    DeviceNotFoundError,
    DevicePermissionError,
    MenuAPIError,
    MenuNavigationError,
    ParameterNotFoundError,
    ReadOnlyError,
    TimeoutError,
    ValidationError,
)
from .heat_pump import HeatPumpClient
from .parameter_registry import Parameter, ParameterRegistry
from .program_switching import (
    ParameterIO,
    ProgramState,
    ProgramSwitchConfig,
    ProgramSwitchingController,
)
from .value_encoder import ValueEncoder
<<<<<<< HEAD
from .parameter_registry import ParameterRegistry, Parameter
from .heat_pump import HeatPumpClient
from .enums import (
    AlarmCategory,
    CircuitType,
    DHWProgramMode,
    OperatingMode,
    RoomProgramMode,
)
from .schedule_codec import ScheduleCodec, ScheduleSlot, WeeklySchedule
from .menu_api import (
    Alarm,
    AlarmController,
    Circuit,
    EnergyView,
    HotWaterController,
    MenuAPI,
    MenuNavigator,
    StatusSnapshot,
    StatusView,
    VacationController,
    VacationPeriod,
)
from .menu_structure import MenuItem
from .broadcast_monitor import (
    BroadcastMonitor,
    BroadcastReading,
    BroadcastCache,
    decode_can_id,
    encode_can_id,
    KNOWN_BROADCASTS,
)
from .config import (
    CircuitConfig,
    DHWConfig,
    HeatingType,
    InstallationConfig,
    SensorMapping,
    SensorType,
    get_default_config,
    get_default_sensor_map,
    load_config,
)

__all__ = [
    # Exceptions
    "AlarmNotClearableError",
    "BuderusCANException",
    "CircuitNotAvailableError",
=======

__all__ = [
    # Exceptions
    "BuderusCANException",
>>>>>>> 2070d95c
    "ConnectionError",
    "DeviceCommunicationError",
    "DeviceDisconnectedError",
    "DeviceInitializationError",
    "DeviceNotFoundError",
    "DevicePermissionError",
<<<<<<< HEAD
    "MenuAPIError",
    "MenuNavigationError",
    "ParameterNotFoundError",
    "ReadOnlyError",
    "TimeoutError",
    "ValidationError",
    # Core classes
    "CANMessage",
=======
    "TimeoutError",
    # CAN Message and Adapter
    "CANMessage",
    "USBtinAdapter",
    # CAN ID Constants (Hardware Verified 2025-12-05)
    "CAN_PREFIX_COUNTER",
    "CAN_PREFIX_DATA",
    "CAN_PREFIX_STATUS",
    "ELEMENT_CONFIG",
    "ELEMENT_COUNTER",
    "ELEMENT_E21",
    "ELEMENT_E22",
    "ELEMENT_E31",
    "ELEMENT_E32",
    # Heat Pump Interface
>>>>>>> 2070d95c
    "HeatPumpClient",
    "Parameter",
    "ParameterIO",
    "ParameterRegistry",
    "ProgramState",
    "ProgramSwitchConfig",
    "ProgramSwitchingController",
<<<<<<< HEAD
    "USBtinAdapter",
=======
    # Utilities
>>>>>>> 2070d95c
    "ValueEncoder",
    # Menu API enums
    "AlarmCategory",
    "CircuitType",
    "DHWProgramMode",
    "OperatingMode",
    "RoomProgramMode",
    # Menu API data classes
    "Alarm",
    "MenuItem",
    "ScheduleSlot",
    "StatusSnapshot",
    "VacationPeriod",
    "WeeklySchedule",
    # Menu API controllers
    "AlarmController",
    "Circuit",
    "EnergyView",
    "HotWaterController",
    "MenuAPI",
    "MenuNavigator",
    "ScheduleCodec",
    "StatusView",
    "VacationController",
    # Broadcast monitor
    "BroadcastCache",
    "BroadcastMonitor",
    "BroadcastReading",
    "decode_can_id",
    "encode_can_id",
    "KNOWN_BROADCASTS",
    # Configuration
    "CircuitConfig",
    "DHWConfig",
    "HeatingType",
    "InstallationConfig",
    "SensorMapping",
    "SensorType",
    "get_default_config",
    "get_default_sensor_map",
    "load_config",
]<|MERGE_RESOLUTION|>--- conflicted
+++ resolved
@@ -68,9 +68,6 @@
     ProgramSwitchingController,
 )
 from .value_encoder import ValueEncoder
-<<<<<<< HEAD
-from .parameter_registry import ParameterRegistry, Parameter
-from .heat_pump import HeatPumpClient
 from .enums import (
     AlarmCategory,
     CircuitType,
@@ -118,29 +115,18 @@
     "AlarmNotClearableError",
     "BuderusCANException",
     "CircuitNotAvailableError",
-=======
-
-__all__ = [
-    # Exceptions
-    "BuderusCANException",
->>>>>>> 2070d95c
     "ConnectionError",
     "DeviceCommunicationError",
     "DeviceDisconnectedError",
     "DeviceInitializationError",
     "DeviceNotFoundError",
     "DevicePermissionError",
-<<<<<<< HEAD
     "MenuAPIError",
     "MenuNavigationError",
     "ParameterNotFoundError",
     "ReadOnlyError",
     "TimeoutError",
     "ValidationError",
-    # Core classes
-    "CANMessage",
-=======
-    "TimeoutError",
     # CAN Message and Adapter
     "CANMessage",
     "USBtinAdapter",
@@ -155,7 +141,6 @@
     "ELEMENT_E31",
     "ELEMENT_E32",
     # Heat Pump Interface
->>>>>>> 2070d95c
     "HeatPumpClient",
     "Parameter",
     "ParameterIO",
@@ -163,11 +148,7 @@
     "ProgramState",
     "ProgramSwitchConfig",
     "ProgramSwitchingController",
-<<<<<<< HEAD
-    "USBtinAdapter",
-=======
     # Utilities
->>>>>>> 2070d95c
     "ValueEncoder",
     # Menu API enums
     "AlarmCategory",
