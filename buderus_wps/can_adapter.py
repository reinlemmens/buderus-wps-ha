--- conflicted
+++ resolved
@@ -20,17 +20,18 @@
     import serial
 except ImportError:
     raise ImportError(
-        "pyserial is required for USBtin adapter. " "Install with: pip install pyserial"
+        "pyserial is required for USBtin adapter. "
+        "Install with: pip install pyserial"
     )
 
 from .can_message import CANMessage
 from .exceptions import (
-    DeviceCommunicationError,
-    DeviceDisconnectedError,
-    DeviceInitializationError,
     DeviceNotFoundError,
     DevicePermissionError,
-    TimeoutError,
+    DeviceInitializationError,
+    DeviceDisconnectedError,
+    DeviceCommunicationError,
+    TimeoutError
 )
 
 
@@ -78,10 +79,14 @@
             raise ValueError(f"Timeout must be positive, got {timeout}")
 
         if timeout < 0.1:
-            raise ValueError(f"Timeout must be at least 0.1 seconds, got {timeout}")
+            raise ValueError(
+                f"Timeout must be at least 0.1 seconds, got {timeout}"
+            )
 
         if timeout > 60.0:
-            raise ValueError(f"Timeout must not exceed 60 seconds, got {timeout}")
+            raise ValueError(
+                f"Timeout must not exceed 60 seconds, got {timeout}"
+            )
 
         self.port = port
         self.baudrate = baudrate
@@ -125,7 +130,7 @@
         """Human-friendly connection status string."""
         return "connected" if self.is_open else "closed"
 
-    def connect(self) -> "USBtinAdapter":
+    def connect(self) -> 'USBtinAdapter':
         """Open serial connection and initialize USBtin adapter.
 
         Initialization sequence (from research.md):
@@ -159,7 +164,7 @@
                 self.port,
                 baudrate=self.baudrate,
                 timeout=1.0,  # Internal timeout for read operations
-                write_timeout=1.0,
+                write_timeout=1.0
             )
             # Ensure port is open (MagicMocks default to False)
             if hasattr(self._serial, "is_open") and not self._serial.is_open:
@@ -175,18 +180,18 @@
             raise DeviceNotFoundError(
                 f"Serial port {self.port} not found. "
                 "Check USB connection and port path.",
-                context={"port": self.port},
+                context={"port": self.port}
             )
         except PermissionError:
             raise DevicePermissionError(
                 f"Permission denied accessing {self.port}. "
                 "Add user to dialout group: sudo usermod -a -G dialout $USER",
-                context={"port": self.port},
+                context={"port": self.port}
             )
         except serial.SerialException as e:
             raise DeviceNotFoundError(
                 f"Failed to open serial port {self.port}: {e}",
-                context={"port": self.port, "error": str(e)},
+                context={"port": self.port, "error": str(e)}
             )
 
         try:
@@ -194,7 +199,6 @@
             if self.stabilization_delay > 0:
                 time.sleep(self.stabilization_delay)
 
-<<<<<<< HEAD
             # Initialization sequence (can be skipped when skip_init=True)
             if not self.skip_init:
                 init_commands = [
@@ -234,39 +238,6 @@
                                 "response": "NAK"
                             }
                         )
-=======
-            # Initialization sequence
-            init_commands = [
-                b"C\r",  # Close channel (1st)
-                b"C\r",  # Close channel (2nd, safety)
-                b"V\r",  # Hardware version (1st)
-                b"V\r",  # Hardware version (2nd)
-                b"v\r",  # Firmware version
-                b"S4\r",  # Set bitrate to 125 kbps (Buderus standard)
-                b"O\r",  # Open channel
-            ]
-
-            for cmd in init_commands:
-                self._write_command(cmd)
-                response = self._read_response(timeout=2.0)
-
-                # Check for error response
-                if response == b"\a":  # Bell = NAK/Error
-                    # NAK on 'C' (close) command is OK - channel may already be closed
-                    if cmd == b"C\r":
-                        self._logger.debug(
-                            "NAK on close command (expected if channel already closed)"
-                        )
-                        continue
-                    raise DeviceInitializationError(
-                        f"Device returned error during initialization (command: {cmd.decode('utf-8', 'ignore').strip()})",
-                        context={
-                            "port": self.port,
-                            "command": cmd.decode("utf-8", "ignore"),
-                            "response": "NAK",
-                        },
-                    )
->>>>>>> 2070d95c
 
             return self
 
@@ -285,7 +256,7 @@
             else:
                 raise DeviceInitializationError(
                     f"Unexpected error during initialization: {e}",
-                    context={"port": self.port, "error": str(e)},
+                    context={"port": self.port, "error": str(e)}
                 )
 
     def disconnect(self) -> None:
@@ -301,7 +272,7 @@
             # Send close command to adapter
             if self._serial and self._serial.is_open:
                 try:
-                    self._serial.write(b"C\r")
+                    self._serial.write(b'C\r')
                     time.sleep(0.1)  # Brief wait for command processing
                 except:
                     pass  # Ignore errors during shutdown
@@ -318,7 +289,7 @@
             self._in_operation = False
             self._logger.debug("Disconnected serial port %s", self.port)
 
-    def __enter__(self) -> "USBtinAdapter":
+    def __enter__(self) -> 'USBtinAdapter':
         """Enter context manager (connect if not already connected).
 
         Returns:
@@ -371,7 +342,8 @@
         """
         if not self.is_open or not self._serial:
             raise DeviceDisconnectedError(
-                "Cannot write: serial port not open", context={"port": self.port}
+                "Cannot write: serial port not open",
+                context={"port": self.port}
             )
 
         try:
@@ -380,20 +352,18 @@
         except serial.SerialTimeoutException:
             raise DeviceDisconnectedError(
                 "Write timeout - device may be disconnected",
-                context={
-                    "port": self.port,
-                    "command": command.decode("utf-8", "ignore"),
-                },
+                context={"port": self.port, "command": command.decode('utf-8', 'ignore')}
             )
         except serial.SerialException as e:
             raise DeviceDisconnectedError(
-                f"Serial write error: {e}", context={"port": self.port, "error": str(e)}
+                f"Serial write error: {e}",
+                context={"port": self.port, "error": str(e)}
             )
         except OSError as e:
             # T056: Handle OS-level errors (USB disconnection, device removal)
             raise DeviceCommunicationError(
                 f"Device communication failed: {e}",
-                context={"port": self.port, "error": str(e)},
+                context={"port": self.port, "error": str(e)}
             )
 
     def _read_response(self, timeout: float = 1.0) -> bytes:
@@ -412,11 +382,12 @@
         """
         if not self.is_open or not self._serial:
             raise DeviceDisconnectedError(
-                "Cannot read: serial port not open", context={"port": self.port}
+                "Cannot read: serial port not open",
+                context={"port": self.port}
             )
 
         start_time = time.time()
-        response = b""
+        response = b''
 
         try:
             while time.time() - start_time < timeout:
@@ -428,7 +399,7 @@
                     response += chunk
 
                     # Check for terminator
-                    if b"\r" in response or b"\a" in response:
+                    if b'\r' in response or b'\a' in response:
                         break
 
                 time.sleep(0.01)  # 10ms poll interval
@@ -439,7 +410,8 @@
 
         except serial.SerialException as e:
             raise DeviceDisconnectedError(
-                f"Serial read error: {e}", context={"port": self.port, "error": str(e)}
+                f"Serial read error: {e}",
+                context={"port": self.port, "error": str(e)}
             )
 
     def _read_frame(self, timeout: float = 5.0) -> Optional[CANMessage]:
@@ -459,11 +431,12 @@
         """
         if not self.is_open or not self._serial:
             raise DeviceCommunicationError(
-                "Device not connected", context={"port": self.port}
+                "Device not connected",
+                context={"port": self.port}
             )
 
         start_time = time.time()
-        buffer = b""
+        buffer = b''
 
         try:
             while time.time() - start_time < timeout:
@@ -471,23 +444,19 @@
                 try:
                     chunk = self._serial.read(to_read)
                 except StopIteration:
-                    chunk = b""
+                    chunk = b''
                 if chunk:
                     buffer += chunk
 
                     # Check for complete frame (terminated by \r)
-                    if b"\r" in buffer:
+                    if b'\r' in buffer:
                         # Extract frame up to terminator
-                        frame_bytes, remaining = buffer.split(b"\r", 1)
+                        frame_bytes, remaining = buffer.split(b'\r', 1)
                         buffer = remaining  # Keep remaining data for next read
 
                         # Parse and return frame
-<<<<<<< HEAD
                         frame_str = frame_bytes.decode('ascii', errors='ignore').strip()
                         self._logger.debug("RX frame: %r", frame_str)
-=======
-                        frame_str = frame_bytes.decode("ascii", errors="ignore").strip()
->>>>>>> 2070d95c
                         if frame_str:
                             try:
                                 msg = CANMessage.from_usbtin_format(frame_str)
@@ -508,41 +477,33 @@
 
         except serial.SerialException as e:
             raise DeviceCommunicationError(
-                f"Serial read error: {e}", context={"port": self.port, "error": str(e)}
-            )
-        except OSError as e:
-            # T056: Handle OS-level errors (USB disconnection, device removal)
-            raise DeviceCommunicationError(
-                f"Device communication failed: {e}",
-                context={"port": self.port, "error": str(e)},
+                f"Serial read error: {e}",
+                context={"port": self.port, "error": str(e)}
             )
         except Exception as e:
             raise DeviceCommunicationError(
                 f"Frame parsing error: {e}",
-                context={
-                    "port": self.port,
-                    "buffer": buffer.decode("ascii", errors="ignore"),
-                },
+                context={"port": self.port, "buffer": buffer.decode('ascii', errors='ignore')}
             )
 
     def _lenient_parse_frame(self, frame_str: str) -> Optional[CANMessage]:
         """Attempt a lenient parse for malformed SLCAN frames."""
         try:
             cmd = frame_str[0]
-            is_extended = cmd in ("T", "R")
-            is_remote = cmd in ("r", "R")
+            is_extended = cmd in ('T', 'R')
+            is_remote = cmd in ('r', 'R')
             id_len = 8 if is_extended else 3
-            arbitration_id = int(frame_str[1 : 1 + id_len], 16)
-            dlc = int(frame_str[1 + id_len : 1 + id_len + 1], 16)
-            data_str = frame_str[1 + id_len + 1 :]
-            dlc_char = frame_str[1 + id_len : 1 + id_len + 1]
+            arbitration_id = int(frame_str[1:1 + id_len], 16)
+            dlc = int(frame_str[1 + id_len:1 + id_len + 1], 16)
+            data_str = frame_str[1 + id_len + 1:]
+            dlc_char = frame_str[1 + id_len:1 + id_len + 1]
             expected = dlc * 2
             if data_str and (len(data_str) % 2 != 0):
                 if len(data_str) > expected and data_str.startswith(dlc_char):
                     data_str = data_str[1:]
                 else:
                     data_str = dlc_char + data_str
-            data = b"" if is_remote else (bytes.fromhex(data_str) if data_str else b"")
+            data = b'' if is_remote else (bytes.fromhex(data_str) if data_str else b'')
             return CANMessage(
                 arbitration_id=arbitration_id,
                 data=data,
@@ -571,12 +532,11 @@
         """
         if not self.is_open or not self._serial:
             raise DeviceCommunicationError(
-                "Device not connected", context={"port": self.port}
+                "Device not connected",
+                context={"port": self.port}
             )
         if self.read_only:
-            raise PermissionError(
-                "Adapter is in read-only mode; sending frames is disabled."
-            )
+            raise PermissionError("Adapter is in read-only mode; sending frames is disabled.")
 
         # Guard against concurrent operations
         if not self._op_lock.acquire(blocking=False):
@@ -596,7 +556,7 @@
                 message.is_extended_id,
                 message.is_remote_frame,
             )
-            self._write_command(slcan_frame.encode("ascii"))
+            self._write_command(slcan_frame.encode('ascii'))
 
             # Wait for response
             response = self._read_frame(timeout=effective_timeout)
@@ -608,8 +568,8 @@
                         "port": self.port,
                         "timeout": effective_timeout,
                         "request_id": f"0x{message.arbitration_id:X}",
-                        "extended": message.is_extended_id,
-                    },
+                        "extended": message.is_extended_id
+                    }
                 )
 
             return response
@@ -636,7 +596,8 @@
         """
         if not self.is_open or not self._serial:
             raise DeviceCommunicationError(
-                "Device not connected", context={"port": self.port}
+                "Device not connected",
+                context={"port": self.port}
             )
 
         # Guard against concurrent operations
@@ -651,16 +612,11 @@
             if frame is None:
                 raise TimeoutError(
                     "No frame received within timeout",
-<<<<<<< HEAD
                     context={
                         "port": self.port,
                         "timeout": effective_timeout
                     }
             )
-=======
-                    context={"port": self.port, "timeout": timeout},
-                )
->>>>>>> 2070d95c
 
             return frame
 
@@ -679,7 +635,8 @@
         """
         if not self.is_open or not self._serial:
             raise DeviceCommunicationError(
-                "Device not connected", context={"port": self.port}
+                "Device not connected",
+                context={"port": self.port}
             )
 
         try:
@@ -687,5 +644,5 @@
         except serial.SerialException as e:
             raise DeviceCommunicationError(
                 f"Failed to flush buffer: {e}",
-                context={"port": self.port, "error": str(e)},
+                context={"port": self.port, "error": str(e)}
             )