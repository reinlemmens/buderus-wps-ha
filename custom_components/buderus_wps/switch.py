--- conflicted
+++ resolved
@@ -1,31 +1,24 @@
-"""Switch platform for Buderus WPS Heat Pump."""
+"""Switches for Buderus WPS Heat Pump."""
+
 from __future__ import annotations
 
+from typing import Any
+
 from homeassistant.components.switch import SwitchEntity
-from homeassistant.config_entries import ConfigEntry
 from homeassistant.core import HomeAssistant
 from homeassistant.helpers.entity_platform import AddEntitiesCallback
-from homeassistant.helpers.update_coordinator import CoordinatorEntity
 
-from . import BuderusConfigEntry
-from .const import DOMAIN, MANUFACTURER, MODEL
-from .coordinator import BuderusDataUpdateCoordinator
+from .const import DOMAIN
+from .coordinator import BuderusCoordinator
+from .entity import BuderusEntity
 
 
-async def async_setup_entry(
+async def async_setup_platform(
     hass: HomeAssistant,
-    entry: BuderusConfigEntry,
+    config: dict,
     async_add_entities: AddEntitiesCallback,
+    discovery_info: dict | None = None,
 ) -> None:
-<<<<<<< HEAD
-    """Set up Buderus switch entities."""
-    coordinator = entry.runtime_data
-    
-    # TODO: Define switch entities (e.g., holiday mode, manual DHW)
-    switches: list[SwitchEntity] = []
-    
-    async_add_entities(switches)
-=======
     """Set up the switch platform."""
     if discovery_info is None:
         return
@@ -66,5 +59,4 @@
     async def async_turn_off(self, **kwargs: Any) -> None:
         """Disable energy blocking."""
         await self.coordinator.async_set_energy_blocking(False)
-        await self.coordinator.async_request_refresh()
->>>>>>> 8f0f3f46
+        await self.coordinator.async_request_refresh()