--- conflicted
+++ resolved
@@ -1,17 +1,15 @@
-"""Select platform for Buderus WPS Heat Pump."""
+"""Select entities for Buderus WPS Heat Pump.
+
+These select entities provide control over heating and DHW modes,
+enabling peak hour blocking via automation.
+"""
+
 from __future__ import annotations
 
 from homeassistant.components.select import SelectEntity
-from homeassistant.config_entries import ConfigEntry
 from homeassistant.core import HomeAssistant
 from homeassistant.helpers.entity_platform import AddEntitiesCallback
-from homeassistant.helpers.update_coordinator import CoordinatorEntity
 
-<<<<<<< HEAD
-from . import BuderusConfigEntry
-from .const import DOMAIN, MANUFACTURER, MODEL
-from .coordinator import BuderusDataUpdateCoordinator
-=======
 from .const import (
     DHW_PROGRAM_OPTIONS,
     DOMAIN,
@@ -19,23 +17,14 @@
 )
 from .coordinator import BuderusCoordinator
 from .entity import BuderusEntity
->>>>>>> 8f0f3f46
 
 
-async def async_setup_entry(
+async def async_setup_platform(
     hass: HomeAssistant,
-    entry: BuderusConfigEntry,
+    config: dict,
     async_add_entities: AddEntitiesCallback,
+    discovery_info: dict | None = None,
 ) -> None:
-<<<<<<< HEAD
-    """Set up Buderus select entities."""
-    coordinator = entry.runtime_data
-    
-    # TODO: Define select entities (e.g., heating mode, DHW mode)
-    selects: list[SelectEntity] = []
-    
-    async_add_entities(selects)
-=======
     """Set up the select platform."""
     if discovery_info is None:
         return
@@ -125,5 +114,4 @@
         value = self._option_to_value.get(option)
         if value is not None:
             await self.coordinator.async_set_dhw_program_mode(value)
-            await self.coordinator.async_request_refresh()
->>>>>>> 8f0f3f46
+            await self.coordinator.async_request_refresh()