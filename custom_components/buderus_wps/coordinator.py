--- conflicted
+++ resolved
@@ -1,33 +1,17 @@
-"""Data update coordinator for Buderus WPS Heat Pump integration."""
+"""DataUpdateCoordinator for Buderus WPS Heat Pump."""
+
 from __future__ import annotations
 
+import asyncio
+import logging
+from dataclasses import dataclass
 from datetime import timedelta
-<<<<<<< HEAD
-import logging
-=======
->>>>>>> 8f0f3f46
 from typing import Any
 
-from homeassistant.config_entries import ConfigEntry
-from homeassistant.const import CONF_SCAN_INTERVAL
 from homeassistant.core import HomeAssistant
 from homeassistant.helpers.update_coordinator import DataUpdateCoordinator, UpdateFailed
 
-from buderus_wps.can_adapter import USBtinAdapter
-from buderus_wps.heat_pump import HeatPumpClient
-from buderus_wps.exceptions import (
-    DeviceCommunicationError,
-    DeviceDisconnectedError,
-    TimeoutError as BuderusTimeoutError,
-)
-
 from .const import (
-<<<<<<< HEAD
-    CONF_SERIAL_DEVICE,
-    DEFAULT_SCAN_INTERVAL,
-    DEFAULT_TIMEOUT,
-    DOMAIN,
-=======
     BACKOFF_INITIAL,
     BACKOFF_MAX,
     DOMAIN,
@@ -36,16 +20,11 @@
     SENSOR_OUTDOOR,
     SENSOR_RETURN,
     SENSOR_SUPPLY,
->>>>>>> 8f0f3f46
 )
 
 _LOGGER = logging.getLogger(__name__)
 
 
-<<<<<<< HEAD
-class BuderusDataUpdateCoordinator(DataUpdateCoordinator[dict[str, Any]]):
-    """Class to manage fetching heat pump data."""
-=======
 @dataclass
 class BuderusData:
     """Data class for heat pump readings."""
@@ -57,28 +36,23 @@
     heating_season_mode: int | None  # 0=Winter, 1=Auto, 2=Off
     dhw_program_mode: int | None  # 0=Auto, 1=On, 2=Off
 
->>>>>>> 8f0f3f46
-
-    def __init__(self, hass: HomeAssistant, entry: ConfigEntry) -> None:
+
+class BuderusCoordinator(DataUpdateCoordinator[BuderusData]):
+    """Coordinator for fetching data from Buderus WPS heat pump."""
+
+    def __init__(
+        self,
+        hass: HomeAssistant,
+        port: str,
+        scan_interval: int,
+    ) -> None:
         """Initialize the coordinator."""
-        self.entry = entry
-        self._port = entry.data[CONF_SERIAL_DEVICE]
-        
-        # Initialize adapter and client
-        self._adapter = USBtinAdapter(self._port, timeout=DEFAULT_TIMEOUT)
-        self._client: HeatPumpClient | None = None
-        
-        # Get scan interval from options or use default
-        scan_interval = entry.options.get(CONF_SCAN_INTERVAL, DEFAULT_SCAN_INTERVAL)
-        
         super().__init__(
             hass,
             _LOGGER,
             name=DOMAIN,
             update_interval=timedelta(seconds=scan_interval),
         )
-<<<<<<< HEAD
-=======
         self.port = port
         self._adapter: Any = None
         self._client: Any = None
@@ -90,44 +64,58 @@
         # Exponential backoff for reconnection
         self._backoff_delay = BACKOFF_INITIAL
         self._reconnect_task: asyncio.Task[None] | None = None
->>>>>>> 8f0f3f46
-
-    async def _async_update_data(self) -> dict[str, Any]:
-        """Fetch data from heat pump."""
-        try:
-            return await self.hass.async_add_executor_job(self._update_data)
-        except (DeviceCommunicationError, DeviceDisconnectedError, BuderusTimeoutError) as err:
-            raise UpdateFailed(f"Error communicating with heat pump: {err}") from err
-
-    def _update_data(self) -> dict[str, Any]:
-        """Fetch data from heat pump (runs in executor)."""
-        # Ensure adapter is open
-        if not self._adapter._ser or not self._adapter._ser.is_open:
-            self._adapter.open()
-        
-        # Initialize client if needed
-        if self._client is None:
-            self._client = HeatPumpClient(self._adapter)
-        
-        # For now, return empty data dict
-        # We'll populate this with actual parameter reads in the platform files
-        data: dict[str, Any] = {}
-        
-        return data
+
+    async def async_setup(self) -> bool:
+        """Set up the connection to the heat pump."""
+        try:
+            await self.hass.async_add_executor_job(self._sync_connect)
+            self._connected = True
+            return True
+        except Exception as err:
+            _LOGGER.error("Failed to connect to heat pump: %s", err)
+            return False
 
     async def async_shutdown(self) -> None:
-        """Shutdown the coordinator."""
-        await self.hass.async_add_executor_job(self._shutdown)
-
-<<<<<<< HEAD
-    def _shutdown(self) -> None:
-        """Close adapter connection (runs in executor)."""
-        if self._adapter:
+        """Shut down the connection."""
+        # Cancel any pending reconnection
+        if self._reconnect_task is not None:
+            self._reconnect_task.cancel()
+            self._reconnect_task = None
+        if self._connected:
+            await self.hass.async_add_executor_job(self._sync_disconnect)
+            self._connected = False
+
+    async def _handle_connection_failure(self) -> None:
+        """Schedule reconnection with exponential backoff."""
+        if self._reconnect_task is not None:
+            return  # Already reconnecting
+
+        self._reconnect_task = self.hass.async_create_background_task(
+            self._reconnect_with_backoff(),
+            "buderus_wps_reconnect",
+        )
+
+    async def _reconnect_with_backoff(self) -> None:
+        """Attempt reconnection with exponential backoff."""
+        while not self._connected:
+            _LOGGER.info(
+                "Attempting reconnection to heat pump in %d seconds",
+                self._backoff_delay,
+            )
+            await asyncio.sleep(self._backoff_delay)
+
             try:
-                self._adapter.close()
-            except Exception as err:  # pylint: disable=broad-except
-                _LOGGER.error("Error closing adapter: %s", err)
-=======
+                await self.hass.async_add_executor_job(self._sync_connect)
+                self._connected = True
+                self._backoff_delay = BACKOFF_INITIAL  # Reset on success
+                _LOGGER.info("Successfully reconnected to heat pump")
+                # Trigger a data refresh
+                await self.async_request_refresh()
+            except Exception as err:
+                _LOGGER.warning("Reconnection failed: %s", err)
+                # Double the delay, but cap at max
+                self._backoff_delay = min(self._backoff_delay * 2, BACKOFF_MAX)
+
         self._reconnect_task = None
 
     def _sync_connect(self) -> None:
@@ -335,5 +323,4 @@
         mode_names = {0: "Automatic", 1: "Always On", 2: "Always Off"}
         _LOGGER.info(
             "Set DHW program mode to %s (%d)", mode_names.get(mode, "Unknown"), mode
-        )
->>>>>>> 8f0f3f46
+        )