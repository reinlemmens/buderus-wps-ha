--- conflicted
+++ resolved
@@ -1,33 +1,38 @@
 """Constants for the Buderus WPS Heat Pump integration."""
 
-# Integration domain
-DOMAIN = "buderus_wps"
+from typing import Final
+
+DOMAIN: Final = "buderus_wps"
 
 # Configuration keys
-CONF_SERIAL_DEVICE = "serial_device"
-CONF_SCAN_INTERVAL = "scan_interval"
+CONF_PORT: Final = "port"
+CONF_SCAN_INTERVAL: Final = "scan_interval"
 
 # Default values
-<<<<<<< HEAD
-DEFAULT_SCAN_INTERVAL = 60  # seconds
-DEFAULT_TIMEOUT = 5  # seconds
-=======
 DEFAULT_PORT: Final = "/dev/ttyACM0"
 DEFAULT_SCAN_INTERVAL: Final = 60  # seconds
 
 # Exponential backoff for reconnection
 BACKOFF_INITIAL: Final = 5  # Initial delay in seconds
 BACKOFF_MAX: Final = 120  # Maximum delay in seconds (2 minutes)
->>>>>>> 8f0f3f46
 
-# Platforms
-PLATFORMS = ["sensor", "binary_sensor", "select", "number", "switch"]
+# Sensor types
+SENSOR_OUTDOOR: Final = "outdoor"
+SENSOR_SUPPLY: Final = "supply"
+SENSOR_RETURN: Final = "return_temp"
+SENSOR_DHW: Final = "dhw"
+SENSOR_BRINE_IN: Final = "brine_in"
+
+# Sensor display names (with device prefix per spec clarification)
+SENSOR_NAMES: Final = {
+    SENSOR_OUTDOOR: "Heat Pump Outdoor Temperature",
+    SENSOR_SUPPLY: "Heat Pump Supply Temperature",
+    SENSOR_RETURN: "Heat Pump Return Temperature",
+    SENSOR_DHW: "Heat Pump Hot Water Temperature",
+    SENSOR_BRINE_IN: "Heat Pump Brine Inlet Temperature",
+}
 
 # Device info
-<<<<<<< HEAD
-MANUFACTURER = "Buderus"
-MODEL = "WPS Heat Pump"
-=======
 MANUFACTURER: Final = "Buderus"
 MODEL: Final = "WPS Heat Pump"
 
@@ -53,5 +58,4 @@
     DHW_PROGRAM_MODE_AUTO: "Automatic",
     DHW_PROGRAM_MODE_ON: "Always On",
     DHW_PROGRAM_MODE_OFF: "Always Off",
-}
->>>>>>> 8f0f3f46
+}