"""Number platform for Buderus WPS Heat Pump."""
from __future__ import annotations

from homeassistant.components.number import NumberEntity
from homeassistant.config_entries import ConfigEntry
from homeassistant.core import HomeAssistant
from homeassistant.helpers.entity_platform import AddEntitiesCallback
from homeassistant.helpers.update_coordinator import CoordinatorEntity

from . import BuderusConfigEntry
from .const import DOMAIN, MANUFACTURER, MODEL
from .coordinator import BuderusDataUpdateCoordinator


async def async_setup_entry(
    hass: HomeAssistant,
    entry: BuderusConfigEntry,
    async_add_entities: AddEntitiesCallback,
) -> None:
<<<<<<< HEAD
    """Set up Buderus number entities."""
    coordinator = entry.runtime_data
    
    # TODO: Define number entities (e.g., temperature setpoints)
    numbers: list[NumberEntity] = []
    
    async_add_entities(numbers)
=======
    """Set up the number platform."""
    if discovery_info is None:
        return

    coordinator: BuderusCoordinator = hass.data[DOMAIN]["coordinator"]

    async_add_entities(
        [
            BuderusDHWExtraDurationNumber(coordinator),
        ]
    )


class BuderusDHWExtraDurationNumber(BuderusEntity, NumberEntity):
    """Number entity for DHW extra production duration (0-24 hours)."""

    _attr_name = "DHW Extra Duration"
    _attr_icon = "mdi:water-boiler"
    _attr_native_min_value = 0
    _attr_native_max_value = 24
    _attr_native_step = 1
    _attr_native_unit_of_measurement = "h"
    _attr_mode = NumberMode.SLIDER

    def __init__(self, coordinator: BuderusCoordinator) -> None:
        """Initialize the DHW extra duration number."""
        super().__init__(coordinator, "dhw_extra_duration")

    @property
    def native_value(self) -> int | None:
        """Return the current DHW extra duration in hours."""
        if self.coordinator.data is None:
            return None
        return self.coordinator.data.dhw_extra_duration

    async def async_set_native_value(self, value: float) -> None:
        """Set DHW extra production duration.

        Args:
            value: Duration in hours (0-24). Setting 0 stops production.
        """
        await self.coordinator.async_set_dhw_extra_duration(int(value))
        await self.coordinator.async_request_refresh()
>>>>>>> 8f0f3f46
<|MERGE_RESOLUTION|>--- conflicted
+++ resolved
@@ -1,31 +1,22 @@
-"""Number platform for Buderus WPS Heat Pump."""
+"""Number entities for Buderus WPS Heat Pump."""
+
 from __future__ import annotations
 
-from homeassistant.components.number import NumberEntity
-from homeassistant.config_entries import ConfigEntry
+from homeassistant.components.number import NumberEntity, NumberMode
 from homeassistant.core import HomeAssistant
 from homeassistant.helpers.entity_platform import AddEntitiesCallback
-from homeassistant.helpers.update_coordinator import CoordinatorEntity
 
-from . import BuderusConfigEntry
-from .const import DOMAIN, MANUFACTURER, MODEL
-from .coordinator import BuderusDataUpdateCoordinator
+from .const import DOMAIN
+from .coordinator import BuderusCoordinator
+from .entity import BuderusEntity
 
 
-async def async_setup_entry(
+async def async_setup_platform(
     hass: HomeAssistant,
-    entry: BuderusConfigEntry,
+    config: dict,
     async_add_entities: AddEntitiesCallback,
+    discovery_info: dict | None = None,
 ) -> None:
-<<<<<<< HEAD
-    """Set up Buderus number entities."""
-    coordinator = entry.runtime_data
-    
-    # TODO: Define number entities (e.g., temperature setpoints)
-    numbers: list[NumberEntity] = []
-    
-    async_add_entities(numbers)
-=======
     """Set up the number platform."""
     if discovery_info is None:
         return
@@ -68,5 +59,4 @@
             value: Duration in hours (0-24). Setting 0 stops production.
         """
         await self.coordinator.async_set_dhw_extra_duration(int(value))
-        await self.coordinator.async_request_refresh()
->>>>>>> 8f0f3f46
+        await self.coordinator.async_request_refresh()