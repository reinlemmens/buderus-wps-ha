--- conflicted
+++ resolved
@@ -1,15 +1,18 @@
-"""The Buderus WPS Heat Pump integration."""
+"""Buderus WPS Heat Pump integration for Home Assistant.
+
+This integration provides monitoring and control of Buderus WPS heat pumps
+via CAN bus over USB serial connection (USBtin adapter).
+
+Features:
+- Temperature sensors (outdoor, supply, return, DHW, brine inlet)
+- Compressor running status
+- Energy blocking control
+- DHW extra production control
+"""
+
 from __future__ import annotations
 
 import logging
-<<<<<<< HEAD
-from typing import TYPE_CHECKING
-
-from homeassistant.config_entries import ConfigEntry
-from homeassistant.const import Platform
-from homeassistant.core import HomeAssistant
-from homeassistant.exceptions import ConfigEntryNotReady
-=======
 from typing import Any
 
 import homeassistant.helpers.config_validation as cv
@@ -50,49 +53,49 @@
     },
     extra=vol.ALLOW_EXTRA,
 )
->>>>>>> 8f0f3f46
-
-from .const import DOMAIN, PLATFORMS
-from .coordinator import BuderusDataUpdateCoordinator
-
-if TYPE_CHECKING:
-    from .coordinator import BuderusDataUpdateCoordinator
-
-_LOGGER = logging.getLogger(__name__)
-
-BuderusConfigEntry = ConfigEntry[BuderusDataUpdateCoordinator]
 
 
-async def async_setup_entry(hass: HomeAssistant, entry: BuderusConfigEntry) -> bool:
-    """Set up Buderus WPS Heat Pump from a config entry."""
-    coordinator = BuderusDataUpdateCoordinator(hass, entry)
-    
-    try:
-        await coordinator.async_config_entry_first_refresh()
-    except Exception as err:
-        raise ConfigEntryNotReady(f"Unable to connect to heat pump: {err}") from err
-    
-    entry.runtime_data = coordinator
-    
-    await hass.config_entries.async_forward_entry_setups(entry, PLATFORMS)
-    
-    return True
+async def async_setup(hass: HomeAssistant, config: dict[str, Any]) -> bool:
+    """Set up the Buderus WPS integration from YAML configuration."""
+    if DOMAIN not in config:
+        return True
 
-<<<<<<< HEAD
-=======
+    conf = config[DOMAIN]
+    port = conf.get(CONF_PORT, DEFAULT_PORT)
+    scan_interval = conf.get(CONF_SCAN_INTERVAL, DEFAULT_SCAN_INTERVAL)
+
+    _LOGGER.info(
+        "Setting up Buderus WPS integration (port=%s, scan_interval=%d)",
+        port,
+        scan_interval,
+    )
+
+    # Create coordinator
+    coordinator = BuderusCoordinator(hass, port, scan_interval)
+
+    # Connect to heat pump
+    if not await coordinator.async_setup():
+        _LOGGER.error("Failed to set up Buderus WPS integration")
+        return False
+
+    # Perform initial data fetch
+    await coordinator.async_config_entry_first_refresh()
+
+    # Store coordinator for platforms to use
+    hass.data[DOMAIN] = {"coordinator": coordinator}
+
     # Set up platforms
     for platform in PLATFORMS:
         hass.async_create_task(
             discovery.async_load_platform(hass, platform, DOMAIN, {}, config)
         )
->>>>>>> 8f0f3f46
 
-async def async_unload_entry(hass: HomeAssistant, entry: BuderusConfigEntry) -> bool:
-    """Unload a config entry."""
-    return await hass.config_entries.async_unload_platforms(entry, PLATFORMS)
+    # Register shutdown handler
+    async def async_shutdown(event: Any) -> None:
+        """Handle Home Assistant shutdown."""
+        await coordinator.async_shutdown()
 
+    hass.bus.async_listen_once("homeassistant_stop", async_shutdown)
 
-async def async_reload_entry(hass: HomeAssistant, entry: BuderusConfigEntry) -> None:
-    """Reload config entry."""
-    await async_unload_entry(hass, entry)
-    await async_setup_entry(hass, entry)+    _LOGGER.info("Buderus WPS integration setup complete")
+    return True